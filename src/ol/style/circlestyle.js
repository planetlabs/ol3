--- conflicted
+++ resolved
@@ -244,7 +244,7 @@
 
 /**
  * @typedef {{strokeStyle: (string|undefined), strokeWidth: number,
- *   size: number}}
+ *   size: number, lineDash: Array.<number>}}
  */
 ol.style.Circle.RenderOptions;
 
@@ -253,14 +253,11 @@
  * @private
  * @param {ol.style.AtlasManager|undefined} atlasManager
  */
-<<<<<<< HEAD
 ol.style.Circle.prototype.render_ = function(atlasManager) {
-  var strokeStyle, strokeWidth = 0, imageSize;
-=======
-ol.style.Circle.prototype.render_ = function() {
-  var canvas = this.canvas_;
-  var strokeStyle, strokeWidth, lineDash;
->>>>>>> dcd81ab4
+  var imageSize;
+  var lineDash = null;
+  var strokeStyle;
+  var strokeWidth = 0;
 
   if (!goog.isNull(this.stroke_)) {
     strokeStyle = ol.color.asString(this.stroke_.getColor());
@@ -268,7 +265,12 @@
     if (!goog.isDef(strokeWidth)) {
       strokeWidth = ol.render.canvas.defaultLineWidth;
     }
-  }
+    lineDash = this.stroke_.getLineDash();
+    if (!ol.has.CANVAS_LINE_DASH) {
+      lineDash = null;
+    }
+  }
+
 
   var size = 2 * (this.radius_ + strokeWidth) + 1;
 
@@ -276,7 +278,8 @@
   var renderOptions = {
     strokeStyle: strokeStyle,
     strokeWidth: strokeWidth,
-    size: size
+    size: size,
+    lineDash: lineDash
   };
 
   if (!goog.isDef(atlasManager)) {
@@ -360,17 +363,11 @@
     context.fill();
   }
   if (!goog.isNull(this.stroke_)) {
-<<<<<<< HEAD
     context.strokeStyle = renderOptions.strokeStyle;
     context.lineWidth = renderOptions.strokeWidth;
-=======
-    context.strokeStyle = strokeStyle;
-    lineDash = this.stroke_.getLineDash();
-    if (ol.has.CANVAS_LINE_DASH && !goog.isNull(lineDash)) {
-      context.setLineDash(lineDash);
-    }
-    context.lineWidth = strokeWidth;
->>>>>>> dcd81ab4
+    if (!goog.isNull(renderOptions.lineDash)) {
+      context.setLineDash(renderOptions.lineDash);
+    }
     context.stroke();
   }
   context.closePath();
@@ -397,7 +394,6 @@
   canvas.height = renderOptions.size;
   canvas.width = renderOptions.size;
 
-<<<<<<< HEAD
   var context = /** @type {CanvasRenderingContext2D} */
       (canvas.getContext('2d'));
   this.drawHitDetectionCanvas_(renderOptions, context, 0, 0);
@@ -429,6 +425,9 @@
   if (!goog.isNull(this.stroke_)) {
     context.strokeStyle = renderOptions.strokeStyle;
     context.lineWidth = renderOptions.strokeWidth;
+    if (!goog.isNull(renderOptions.lineDash)) {
+      context.setLineDash(renderOptions.lineDash);
+    }
     context.stroke();
   }
   context.closePath();
@@ -453,19 +452,6 @@
     var checksum = 'c' + strokeChecksum + fillChecksum +
         (goog.isDef(this.radius_) ? this.radius_.toString() : '-');
     this.checksums_ = [checksum, strokeChecksum, fillChecksum, this.radius_];
-=======
-    context.fillStyle = ol.render.canvas.defaultFillStyle;
-    context.fill();
-    if (!goog.isNull(this.stroke_)) {
-      context.strokeStyle = strokeStyle;
-      lineDash = this.stroke_.getLineDash();
-      if (ol.has.CANVAS_LINE_DASH && !goog.isNull(lineDash)) {
-        context.setLineDash(lineDash);
-      }
-      context.lineWidth = strokeWidth;
-      context.stroke();
-    }
->>>>>>> dcd81ab4
   }
 
   return this.checksums_[0];
